--- conflicted
+++ resolved
@@ -28,14 +28,8 @@
 python-terraform = "0.10.1"
 pygithub = "2.3.0"
 python-gnupg = "0.5.2"
-<<<<<<< HEAD
-boto3 = "1.34.157"
-boto3-stubs = { extras = ["s3"], version = "1.34.157" }
-# boto3-stubs = { extras = ["all"], version = "1.34.140" } 
-=======
 boto3 = "1.34.158"
 boto3-stubs = { extras = ["s3"], version = "1.34.158" } # extras = ["all"]
->>>>>>> c3235ed2
 mypy = "1.11.1"
 pylint = "3.2.6"
 ansible-lint = { version = "24.7.0", markers = 'platform_system != "Windows"' }
