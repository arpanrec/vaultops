#!/usr/bin/env python3
# -*- coding: utf-8 -*-
"""
This module contains the VaultInventoryBuilder plugin for Ansible.
This plugin allows users to use HashiCorp Vault as a dynamic inventory source.

It uses the BaseInventoryPlugin class from the ansible.plugins.inventory module as a base class,
and the Templar class from ansible.template for template rendering.

It also uses the ipaddress and json standard library modules for IP address and JSON handling, respectively,
and the urlsplit function from urllib.parse for URL parsing.

The module defines a BaseModel subclass for the data model,
and uses the Field and computed_field functions from pydantic for field definition and computed fields,
respectively. It also uses the to_jsonable_python function from pydantic_core for serialization.

Author: Arpan Mandal
Requirements: Python 3 or higher
"""
import json
import os
from typing import Any, Dict, List, Union
from urllib.parse import urlsplit

from ansible.inventory.data import InventoryData  # type: ignore
from ansible.plugins.inventory import BaseInventoryPlugin  # type: ignore
from ansible.template import Templar  # type: ignore
from cryptography.hazmat.backends import default_backend
from cryptography.hazmat.primitives import serialization
from pydantic_core import to_jsonable_python

from vaultops.builder.vault_config import build_vault_config
from vaultops.builder.vault_raft_node import build_raft_server_nodes_map
from vaultops.models.vault_config import VaultConfig
from vaultops.models.vault_raft_node import VaultRaftNode
from vaultops.models.vault_secrets import VaultSecrets
from vaultops.models.vault_server import VaultServer
from vaultops.vault_setup import VaultHaClient, create_ha_client

DOCUMENTATION = r"""
    name: instance
    author:
        - Arpan Mandal
    requirements:
        - python >= 3.10
    description:
        - This plugin allows users to use Cloud as a dynamic inventory source.
    extends_documentation_fragment:
        - constructed
    options:
        plugin:
            description: Name of the plugin
            required: true
            choices: ["vault_inventory_builder"]
            type: str
            default: vault_inventory_builder
        vaultops_tmp_dir_path:
            description: Path to the temporary directory for storing Vault configuration files.
            required: true
            type: srt
        storage_config:
<<<<<<< HEAD
            description: Vault Storage configuration.
            required: true
            type: dict
=======
            description:
                - Vault Storage configuration.
                - This can be dict or path to the file containing the storage configuration. 
            required: true
            type: dict | str
>>>>>>> c3235ed2
"""


class InventoryModule(BaseInventoryPlugin):
    """
    Ansible dynamic inventory plugin for Hashicorp Vault
    """

    NAME = "vault_inventory_builder"  # used internally by Ansible, it should match the file name but not required
    loader: Any
    templar: Templar
    ansible_vault_server_group_name = "vault_vm_servers"
    ansible_vault_node_servers_group_name = "vault_nodes_servers"

    def verify_file(self, path):
        """return true/false if this is possibly a valid file for this plugin to consume"""
        valid = False  # this means it will be ignored unless set to True later
        if path.endswith(("inventory.yml", "inventory.yaml")):
            valid = True
        return valid

    def parse(
        self, inventory, loader, path, cache=True
    ):  # pylint: disable=too-many-locals,too-many-branches,too-many-statements
        """parse and populate the inventory with data"""
        super().parse(inventory, loader, path)
        self.loader = loader
        self.templar = Templar(loader=loader)
        self.inventory: InventoryData = inventory

        self.inventory.add_host("localhost")

        self.inventory.add_group(self.ansible_vault_server_group_name)
        self.inventory.add_group(self.ansible_vault_node_servers_group_name)
        ansible_inventory_dict = self._read_config_data(path)
        vault_config: VaultConfig = build_vault_config(ansible_inventory_dict)
        vault_config.storage_config.add_to_ansible_inventory(self.inventory)
        vault_secrets: VaultSecrets = vault_config.vault_secrets

        vault_vm_server_ssh_user_known_hosts_file = os.path.join(
            vault_config.vaultops_tmp_dir_path, "UserKnownHostsFile"
        )
        self.inventory.set_variable(
            "all", "root_ca_key_passphrase", vault_secrets.root_pki_details.root_ca_key_password
        )
        self.inventory.set_variable("all", "root_ca_key_pem", vault_secrets.root_pki_details.root_ca_key_pem)
        self.inventory.set_variable("all", "root_ca_cert_pem", vault_secrets.root_pki_details.root_ca_cert_pem)
        self.inventory.set_variable("all", "vaultops_tmp_dir_path", vault_config.vaultops_tmp_dir_path)
        self.inventory.set_variable(
            "all", "vault_vm_server_ssh_user_known_hosts_file", vault_vm_server_ssh_user_known_hosts_file
        )
        rsa_root_ca_key = serialization.load_pem_private_key(
            data=vault_secrets.root_pki_details.root_ca_key_pem.encode("utf-8"),
            password=vault_secrets.root_pki_details.root_ca_key_password.encode("utf-8"),
            backend=default_backend(),
        )

        rsa_root_ca_openssh_pub_key_bytes: bytes = rsa_root_ca_key.public_key().public_bytes(
            encoding=serialization.Encoding.OpenSSH, format=serialization.PublicFormat.OpenSSH
        )
        rsa_root_ca_openssh_no_pass_key_bytes: bytes = rsa_root_ca_key.private_bytes(  # type: ignore
            encoding=serialization.Encoding.PEM,
            format=serialization.PrivateFormat.OpenSSH,
            encryption_algorithm=serialization.NoEncryption(),
        )
        self.inventory.set_variable(
            "all", "ansible_ssh_public_key_content", rsa_root_ca_openssh_pub_key_bytes.decode("utf-8")
        )
        self.inventory.set_variable(
            "all", "ansible_ssh_common_args", f"-o UserKnownHostsFile={vault_vm_server_ssh_user_known_hosts_file}"
        )

        vault_ha_client: VaultHaClient = create_ha_client(
            vault_config=vault_config,
            rsa_root_ca_key=rsa_root_ca_key,
            rsa_root_ca_cert=None,
        )
        self.inventory.set_variable("localhost", "vault_ha_client", vault_ha_client.model_dump())
        ssh_private_key_temp_file = os.path.join(vault_config.vaultops_tmp_dir_path, "ansible_ssh_private_key_file")

        with open(ssh_private_key_temp_file, "wb") as ssh_private_key_buffer:
            ssh_private_key_buffer.write(rsa_root_ca_openssh_no_pass_key_bytes)
        os.chmod(ssh_private_key_temp_file, 0o600)

        server_raft_nodes: Dict[str, Dict[str, VaultRaftNode]] = build_raft_server_nodes_map(vault_config)

        # Create all raft nodes dict
        raft_nodes_list: Dict[str, VaultRaftNode] = {}
        for vault_server_name, raft_nodes in server_raft_nodes.items():
            for node_id, raft_node_details in raft_nodes.items():
                raft_nodes_list[node_id] = raft_node_details.model_copy(deep=True)

        # Create DR lost quorum recovery nodes
        dr_lost_quorum_recovery_nodes: List[Dict[str, Union[str, bool]]] = []
        for node_id, raft_node_details in raft_nodes_list.items():
            cluster_url_split = urlsplit(raft_node_details.cluster_addr)
            dr_lost_quorum_recovery_nodes.append(
                {"id": node_id, "address": f"{cluster_url_split.hostname}:{cluster_url_split.port}", "non_voter": False}
            )
        self.inventory.set_variable("all", "pv_vault_dr_lost_quorum_recovery_nodes", dr_lost_quorum_recovery_nodes)

        vault_servers: Dict[str, VaultServer] = vault_config.vault_servers
        for vault_server_name, vault_server_details in vault_servers.items():
            self.inventory.add_host(vault_server_name, group=self.ansible_vault_server_group_name)

            self.inventory.set_variable(vault_server_name, "host_keys", vault_server_details.host_keys)
            for ansible_opt_key, ansible_opt_value in vault_server_details.ansible_opts.items():
                self.inventory.set_variable(vault_server_name, ansible_opt_key, ansible_opt_value)
            if vault_server_details.root_ca_key_pem_as_ansible_priv_ssh_key:
                self.inventory.set_variable(
                    vault_server_name, "ansible_ssh_private_key_file", ssh_private_key_temp_file
                )
            raft_nodes_id_details: Dict[str, VaultRaftNode] = server_raft_nodes[vault_server_name]

            for node_id, raft_node_details in raft_nodes_id_details.items():
                self.inventory.add_host(node_id, group=self.ansible_vault_node_servers_group_name)

                if vault_server_details.root_ca_key_pem_as_ansible_priv_ssh_key:
                    self.inventory.set_variable(node_id, "ansible_ssh_private_key_file", ssh_private_key_temp_file)

                self.inventory.set_variable(node_id, "host_keys", vault_server_details.host_keys)
                for ansible_opt_key, ansible_opt_value in vault_server_details.ansible_opts.items():
                    self.inventory.set_variable(node_id, ansible_opt_key, ansible_opt_value)

                retry_join_nodes: Dict[str, VaultRaftNode] = raft_nodes_list.copy()
                retry_join_nodes.pop(node_id)

                if (
                    raft_node_details.explicit_retry_join_nodes is not None
                    and len(raft_node_details.explicit_retry_join_nodes) > 0
                ):
                    for explicit_retry_join_node_id in raft_node_details.explicit_retry_join_nodes:
                        if explicit_retry_join_node_id not in retry_join_nodes:
                            raise ValueError(
                                f"Vault Server: {vault_server_name}, Vault Node: {node_id}, "
                                f"retry_join_node_id {explicit_retry_join_node_id} not found in inventory"
                            )

                    retry_join_nodes_keys: List[str] = list(retry_join_nodes.keys())
                    for retry_join_node_id in retry_join_nodes_keys:
                        if retry_join_node_id not in raft_node_details.explicit_retry_join_nodes:
                            retry_join_nodes.pop(retry_join_node_id)

                if raft_node_details.explicit_retry_join_nodes is None:
                    retry_join_nodes = {}

                raft_node_details.retry_join_nodes = json.loads(
                    json.dumps(retry_join_nodes, default=to_jsonable_python)
                )

                self.inventory.set_variable(
                    node_id,
                    "pv_vault_raft_node_details",
                    json.loads(json.dumps(raft_node_details, default=to_jsonable_python)),
                )

            self.inventory.set_variable(
                vault_server_name,
                "pv_vault_raft_nodes_in_host",
                json.loads(json.dumps(raft_nodes_id_details, default=to_jsonable_python)),
            )<|MERGE_RESOLUTION|>--- conflicted
+++ resolved
@@ -59,17 +59,11 @@
             required: true
             type: srt
         storage_config:
-<<<<<<< HEAD
-            description: Vault Storage configuration.
-            required: true
-            type: dict
-=======
             description:
                 - Vault Storage configuration.
                 - This can be dict or path to the file containing the storage configuration. 
             required: true
             type: dict | str
->>>>>>> c3235ed2
 """
 
 
